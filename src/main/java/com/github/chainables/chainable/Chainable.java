--- conflicted
+++ resolved
@@ -33,11 +33,7 @@
  * It is intended to be a rich, `Iterable`-based alternative to Java's `Stream` and Google's *guava*.
  * <p>
  * See the project's home site at http://www.github.com/chainables/chainable for more information.
-<<<<<<< HEAD
- * 
-=======
  *
->>>>>>> a7cd1be3
  * @author Martin Sawicki
  *
  * @param <T> the type of items in the chain
@@ -156,11 +152,7 @@
                                 cache.add(next);
                                 this.nextCacheIndex++;
                                 return next;
-<<<<<<< HEAD
-                            } 
-=======
                             }
->>>>>>> a7cd1be3
                         }
                     };
                 }
@@ -492,11 +484,7 @@
      * @see #breadthFirstAsLongAs(Function, Predicate)
      * @see #depthFirst(Function)
      */
-<<<<<<< HEAD
-    default Chainable<T> breadthFirst(Function<? super T, Iterable<T>> childExtractor) {
-=======
     default Chainable<T> breadthFirst(Function<? super T, Iterable<? extends T>> childExtractor) {
->>>>>>> a7cd1be3
         return Chainables.breadthFirst(this, childExtractor);
     }
 
@@ -518,11 +506,7 @@
      * @see #breadthFirst(Function)
      * @see #depthFirst(Function)
      */
-<<<<<<< HEAD
-    default Chainable<T> breadthFirstNotBelow(Function<? super T, Iterable<T>> childExtractor, Predicate<? super T> condition) {
-=======
     default Chainable<T> breadthFirstNotBelow(Function<? super T, Iterable<? extends T>> childExtractor, Predicate<? super T> condition) {
->>>>>>> a7cd1be3
         return Chainables.breadthFirstNotBelow(this, childExtractor, condition);
     }
 
@@ -696,11 +680,7 @@
      * @return the resulting chain
      * @see #concat(Iterable)
      */
-<<<<<<< HEAD
-    default Chainable<T> concat(Function<? super T, Iterable<T>> lister) {
-=======
     default Chainable<T> concat(Function<? super T, Iterable<? extends T>> lister) {
->>>>>>> a7cd1be3
         return Chainables.concat(this, lister);
     }
 
@@ -820,11 +800,7 @@
      * @param condition
      * @return resulting chain
      */
-<<<<<<< HEAD
-    default Chainable<T> depthFirstNotBelow(Function<? super T, Iterable<T>> childExtractor, Predicate<? super T> condition) {
-=======
     default Chainable<T> depthFirstNotBelow(Function<? super T, Iterable<? extends T>> childExtractor, Predicate<? super T> condition) {
->>>>>>> a7cd1be3
         return Chainables.depthFirstNotBelow(this, childExtractor, condition);
     }
 
@@ -1027,11 +1003,7 @@
      * @see #firstWhereEither(Predicate...)
      */
     default T firstWhere(Predicate<? super T> condition) {
-<<<<<<< HEAD
-        return Chainables.firstWhereEither(this, condition);
-=======
         return Chainables.firstWhereEither(this, (T)null, condition);
->>>>>>> a7cd1be3
     }
 
     /**
@@ -1056,8 +1028,6 @@
     }
 
     /**
-<<<<<<< HEAD
-=======
      * Returns the first item satisfying any of the specified {@code conditions} or {@code defaultValue} if none found.
      * @param defaultValue the value to return if no item satisfying any of the specified {@code conditions} has been found
      * @param conditions the conditions any of which the returned item must satisfy
@@ -1069,7 +1039,6 @@
     }
 
     /**
->>>>>>> a7cd1be3
      * Fetches the item in the chain at the specified {@code index}, traversing/evaluating the chain as needed until that index is reached.
      * @param index the index of the item to retrieve from this chain
      * @return the item at the specified index
@@ -1372,11 +1341,7 @@
      * </table>
      * @see #transformAndFlatten(Function)
      */
-<<<<<<< HEAD
-    default Chainable<T> replace(Function<? super T, Iterable<T>> replacer) {
-=======
     default Chainable<T> replace(Function<? super T, Iterable<? extends T>> replacer) {
->>>>>>> a7cd1be3
         return Chainables.replace(this, replacer);
     }
 
@@ -1515,11 +1480,7 @@
      * </table>
      * @see #transform(Function)
      */
-<<<<<<< HEAD
-    default <O> Chainable<O> transformAndFlatten(Function<? super T, Iterable<O>> transformer) {
-=======
     default <O> Chainable<O> transformAndFlatten(Function<? super T, Iterable<? extends O>> transformer) {
->>>>>>> a7cd1be3
         return Chainables.transformAndFlatten(this, transformer);
     }
 
